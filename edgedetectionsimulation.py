--- conflicted
+++ resolved
@@ -42,7 +42,6 @@
         return f_logic_num / f_logic_denom
 
 class Media:
-<<<<<<< HEAD
     def __init__(self, radius_granularity, angle_granularity):
         # Store current state
         self.AHL_history = np.zeros(shape=(radius_granularity, angle_granularity))
@@ -60,14 +59,6 @@
         return (self.AHL_history,self.Bgal_history,self.CI_history)
     def get_cur_derivatives(self):
         return (self.dudt, self.dudr, self.du2dr2, self.du2dtheta2, self.light_term, self.decay_term)
-=======
-    def __init__(self):
-        self.AHL_history = None
-        self.CI_history = None
-        self.Bgal_history = None
-    def get_cur_state(self):
-        return (self.AHL_history,self.Bgal_history,self.CI_history)
->>>>>>> e7c88c7f
 
 class Simulation:
     def __init__(self,argv):
@@ -96,7 +87,6 @@
             elif opt in ("-t", "time="):
                 self.max_time = float(arg)*60*60 #Set max time of simulation
         #Granularity constants
-<<<<<<< HEAD
         self.time_granularity = 3000 # Time step twice as fine as space step
         self.radius_granularity = 1000
         self.angle_granularity = 100
@@ -109,20 +99,6 @@
         self.k3 = 0.8 # nM/Miller
         self.k4 = 289.0 # Miller units
         self.time_interval = self.max_time / self.time_granularity
-=======
-        self.time_granularity = 0.00000027
-        self.radius_granularity = 1000
-        self.angle_granularity = 1000
-        #Setup initial conditions
-        self.plate_radius = 4.25 # cm
-        self.AHL_Diffusion_Coef = 1.67 * (10 ** (-7)) # cm^2/s
-        self.k1 = 0.03 / 3600 * self.plate_radius ** 2 / self.AHL_Diffusion_Coef# nM/hr (convert to per second)
-        self.k2 = 0.012 / 3600 * self.plate_radius ** 2 / self.AHL_Diffusion_Coef# hr^-1 (convert to per second)
-        self.k3 = 0.8 # nM/Miller
-        self.k4 = 289 # Miller units
-        self.time_interval = self.time_granularity * (self.plate_radius ** 2) / self.AHL_Diffusion_Coef
-        #self.time_interval = 24 * 3600 * self.time_granularity
->>>>>>> e7c88c7f
         self.radius_interval = self.plate_radius / self.radius_granularity
         self.angle_interval = 2.0 * np.pi / self.angle_granularity
 
@@ -132,16 +108,8 @@
         self.time_h = floatrange(self.time_interval, self.max_time, self.time_interval)
         #self.time_h = floatrange(self.time_interval, 24 * 3600, self.time_interval)
 
-<<<<<<< HEAD
         #Initialize plate
         self.plate = Media(self.radius_granularity, self.angle_granularity)
-=======
-        self.plate = Media()
-        self.plate.AHL_history = np.zeros(shape=(self.radius_granularity,self.angle_granularity))
-        self.plate.CI_history = np.zeros(shape=(self.radius_granularity,self.angle_granularity))
-        self.plate.Bgal_history = np.zeros(shape=(self.radius_granularity,self.angle_granularity))
->>>>>>> e7c88c7f
-
         #Set light input
         self.light_mask = np.zeros(shape=(self.radius_granularity,self.angle_granularity))
         for i in range(0,int(self.radius_granularity/2)):
@@ -275,16 +243,11 @@
                 new_Bgal_state[i,j] = self.k4 * Bacteria.f_logic(new_AHL_state[i,j],new_CI_state[i,j])
                 #f.write("Angle " + str(j) + ": " + str(new_Bgal_state[i,j]))
         #f.close()
-<<<<<<< HEAD
         self.plate.AHL_history = new_AHL_state
         self.plate.CI_history = new_CI_state
         self.plate.Bgal_history = new_Bgal_state
         self.total_time += self.dedimT(self.time_interval)
-=======
-        self.plate.AHL_history = new_AHL_state.transpose()
-        self.plate.CI_history = new_CI_state.transpose()
-        self.plate.Bgal_history = new_Bgal_state.transpose()
->>>>>>> e7c88c7f
+
 
     def UpdateAHL_conc(self,cur_state,i,j):
         dudt = 0
